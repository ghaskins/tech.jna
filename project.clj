--- conflicted
+++ resolved
@@ -1,10 +1,5 @@
-<<<<<<< HEAD
-(defproject techascent/tech.jna "4.01-SNAPSHOT"
+(defproject techascent/tech.jna "4.01"
   :description "Bindings to JNA.  Used with libpython-clj among others."
-=======
-(defproject techascent/tech.jna "3.25-SNAPSHOT"
-  :description "Bindings of tech.datatype system to jna."
->>>>>>> 5537da95
   :url "http://github.com/tech-ascent/tech.jna"
   :license {:name "Eclipse Public License"
             :url "http://www.eclipse.org/legal/epl-v10.html"}
@@ -20,7 +15,7 @@
                       :source-paths ["src"]
                       :output-path "docs"
                       :doc-paths ["topics"]
-                      :source-uri "https://github.com/techascent/tech.ml.dataset/blob/master/{filepath}#L{line}"
+                      :source-uri "https://github.com/techascent/tech.jna/blob/master/{filepath}#L{line}"
                       :namespaces [tech.v3.jna]}}}
   :aliases {"codox" ["with-profile" "codox,dev" "codox"]}
   )